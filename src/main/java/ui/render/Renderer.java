package ui.render;

import domain.model.GameMode;
import domain.model.GameState;
import domain.model.entity.Monster;
import java.awt.Graphics2D;
import java.awt.Color;
import java.awt.Font;
import java.awt.BasicStroke;
import java.awt.GradientPaint;
import ui.menu.Menu;
import ui.tile.BuildObjectManager;
import ui.main.GamePanel;
import java.awt.image.BufferedImage;
import java.io.IOException;
import javax.imageio.ImageIO;
import java.awt.AlphaComposite;

public class Renderer {

    private GameState gameState;
    private int tileSize;
    private int screenWidth;
    private int screenHeight;
    private Menu menu;
    private BuildObjectManager buildObjectManager;
    private boolean isPaused = false;
    private BufferedImage heartImage;
    private GamePanel gamePanel;

    private final Color BACKGROUND_DARK = new Color(72, 44, 52);
    private final Color WOOD_DARK = new Color(87, 61, 38);
    private final Color WOOD_LIGHT = new Color(116, 82, 53);
    private final Color TEXT_COLOR = new Color(231, 231, 231);

    private int selectedObjectIndex = -1; // -1 means no selection

    public Renderer(GameState gameState, int tileSize, int screenWidth, int screenHeight, GamePanel gamePanel) {
        this.gameState = gameState;
        this.tileSize = tileSize;
        this.screenWidth = screenWidth;
        this.screenHeight = screenHeight;
        this.buildObjectManager = new BuildObjectManager();
        this.gamePanel = gamePanel;
        loadHeartImage();
    }

    private void loadHeartImage() {
        try {
            heartImage = ImageIO.read(getClass().getResourceAsStream("/ui/heart.png"));
        } catch (IOException e) {
            e.printStackTrace();
        }
    }

    public void setMenu(Menu menu) {
        this.menu = menu;
    }

    public void render(Graphics2D g2, GameMode currentMode) {
        switch (currentMode) {
            case MENU:
                if (menu != null) {
                    menu.draw(g2, screenWidth, screenHeight);
                }
                break;
            case HELP:
                drawHelpScreen(g2);
                break;
            case GAME_OVER:
                drawGameOverScreen(g2);
                break;
            case VICTORY:
                drawVictoryScreen(g2);
                break;
            case PLAY:
                // Draw main game area
                gameState.getTileManager().draw(g2);

                // Draw placed objects first (behind the hero and monsters)
                for (GameState.PlacedObject obj : gameState.getPlacedObjects()) {
                    g2.drawImage(buildObjectManager.getImage(obj.type),
                            obj.x, obj.y, tileSize, tileSize, null);
                }

                // Draw monsters
                for (Monster monster : gameState.getMonsters()) {
                    g2.drawImage(monster.getImage(),
                            monster.getX(),
                            monster.getY(),
                            tileSize,
                            tileSize,
                            null);
                }

                // Draw hero on top
                g2.drawImage(gameState.getHero().getImage(),
                        gameState.getHero().getX(),
                        gameState.getHero().getY(),
                        tileSize,
                        tileSize,
                        null);

                // Draw right panel for UI elements
                drawPlayModePanel(g2);

                // Draw pause overlay if game is paused
                if (isPaused) {
                    drawPauseOverlay(g2);
                }

                // Draw pause and cross buttons (always on top)
                drawPauseButton(g2);
                drawCrossButton(g2);
                break;
            case BUILD:
                drawBuildMode(g2);
                break;
        }
    }

    public void render(Graphics2D g2, GameMode currentMode, Menu menu) {
        this.menu = menu;
        render(g2, currentMode);
    }

    public void setSelectedObject(int index) {
        this.selectedObjectIndex = index;
    }

    public int getSelectedObjectIndex() {
        return selectedObjectIndex;
    }

    private void drawBuildMode(Graphics2D g2) {
        // Draw the main game area
        gameState.getTileManager().draw(g2);

        // Draw placed objects
        for (GameState.PlacedObject obj : gameState.getPlacedObjects()) {
            g2.drawImage(buildObjectManager.getImage(obj.type),
                    obj.x, obj.y, tileSize, tileSize, null);
        }

        // Draw the build panel on the right
        int panelMargin = 10;
        int panelWidth = screenWidth / 5;
        int panelX = screenWidth - panelWidth - panelMargin;
        int panelHeight = screenHeight - 2 * panelMargin;
        int panelY = panelMargin;

        // Draw panel background with gradient
        GradientPaint woodGradient = new GradientPaint(
                panelX, panelY, WOOD_DARK,
                panelX + panelWidth, panelY + panelHeight, WOOD_LIGHT);
        g2.setPaint(woodGradient);
        g2.fillRect(panelX, panelY, panelWidth, panelHeight);

        // Draw panel border
        g2.setColor(WOOD_DARK);
        g2.setStroke(new BasicStroke(4));
        g2.drawRect(panelX, panelY, panelWidth, panelHeight);

        // Draw title with larger font
        g2.setFont(new Font("Monospaced", Font.BOLD, 24));
        g2.setColor(TEXT_COLOR);
        String title = "Build Mode";
        int titleWidth = g2.getFontMetrics().stringWidth(title);
        g2.drawString(title, panelX + (panelWidth - titleWidth) / 2, panelY + 40);

<<<<<<< HEAD
        // Draw current hall number and navigation hints
        g2.setFont(new Font("Monospaced", Font.BOLD, 24));
=======
        // Draw current hall number with same large font
>>>>>>> 5dbd1295
        String hallText = "Hall " + (gameState.getCurrentHall() + 1) + " of " + GameState.TOTAL_HALLS;
        int hallWidth = g2.getFontMetrics().stringWidth(hallText);
        g2.drawString(hallText, panelX + (panelWidth - hallWidth) / 2, panelY + 80);

<<<<<<< HEAD
        // Draw object count and requirement
        g2.setFont(new Font("Monospaced", Font.BOLD, 14));
        int requiredObjects;
        switch (gameState.getCurrentHall()) {
            case 0:
                requiredObjects = 6;
                break;
            case 1:
                requiredObjects = 9;
                break;
            case 2:
                requiredObjects = 13;
                break;
            case 3:
                requiredObjects = 17;
                break;
            default:
                requiredObjects = 0;
        }
        int currentObjects = gameState.getPlacedObjects().size();
        String objectCountText = currentObjects + "/" + requiredObjects + " objects";
        int countWidth = g2.getFontMetrics().stringWidth(objectCountText);
        g2.setColor(currentObjects >= requiredObjects ? new Color(0, 255, 0) : new Color(255, 100, 100));
        g2.drawString(objectCountText, panelX + (panelWidth - countWidth) / 2, panelY + 80);

        // Draw navigation instructions
        g2.setColor(TEXT_COLOR);
        String navInstructions = "← → to switch halls";
        int navWidth = g2.getFontMetrics().stringWidth(navInstructions);
        g2.drawString(navInstructions, panelX + (panelWidth - navWidth) / 2, panelY + 100);

        // Draw action instructions
        String instructions = "Press ENTER to " +
                (gameState.getCurrentHall() < GameState.TOTAL_HALLS - 1 ? "save hall" : "start game");
        int instructionsWidth = g2.getFontMetrics().stringWidth(instructions);
        g2.drawString(instructions, panelX + (panelWidth - instructionsWidth) / 2, panelY + 120);
=======
        // Draw instructions with same font size, split into two lines
        String line1 = "Press ENTER to";
        String line2 = gameState.getCurrentHall() < GameState.TOTAL_HALLS - 1 ? "build next hall" : "start game";
        int line1Width = g2.getFontMetrics().stringWidth(line1);
        int line2Width = g2.getFontMetrics().stringWidth(line2);
        g2.drawString(line1, panelX + (panelWidth - line1Width) / 2, panelY + 120);
        g2.drawString(line2, panelX + (panelWidth - line2Width) / 2, panelY + 160);
>>>>>>> 5dbd1295

        // Draw object slots starting lower to accommodate the header text
        int slotMargin = 10;
        int slotSize = (panelWidth - 2 * slotMargin) / 2;
<<<<<<< HEAD
        int slotY = panelY + 140;
=======
        int slotY = panelY + 200; // Increased starting Y position
>>>>>>> 5dbd1295
        int slotSpacing = slotSize + 15;

        g2.setFont(new Font("Monospaced", Font.BOLD, 20)); // Increased font size for object names
        int textMargin = 10;

        for (int i = 0; i < buildObjectManager.getObjectCount(); i++) {
            int currentSlotY = slotY + i * slotSpacing;

            // Draw selection highlight if this object is selected
            if (i == selectedObjectIndex) {
                g2.setColor(new Color(255, 255, 255, 50));
                g2.fillRect(panelX + slotMargin - 2, currentSlotY - 2, slotSize + 4, slotSize + 4);
            }

            // Draw slot background
            g2.setColor(WOOD_DARK);
            g2.fillRect(panelX + slotMargin, currentSlotY, slotSize, slotSize);

            // Draw object image
            g2.drawImage(buildObjectManager.getImage(i),
                    panelX + slotMargin, currentSlotY, slotSize, slotSize, null);

            // Draw object name
            g2.setColor(TEXT_COLOR);
            String objectName = buildObjectManager.getObjectName(i);
            g2.drawString(objectName, panelX + slotMargin + slotSize + textMargin,
                    currentSlotY + slotSize / 2 + g2.getFontMetrics().getAscent() / 2);
        }

        // Draw cross button on top of everything
        drawCrossButton(g2);
    }

    private void drawHelpScreen(Graphics2D g2) {
        g2.setColor(BACKGROUND_DARK);
        g2.fillRect(0, 0, screenWidth, screenHeight);

        int margin = 40;
        int panelWidth = screenWidth - 2 * margin;
        int panelHeight = screenHeight - 2 * margin;

        GradientPaint woodGradient = new GradientPaint(
                margin, margin, WOOD_DARK,
                margin + panelWidth, margin + panelHeight, WOOD_LIGHT);
        g2.setPaint(woodGradient);
        g2.fillRect(margin, margin, panelWidth, panelHeight);

        g2.setColor(WOOD_DARK);
        g2.setStroke(new BasicStroke(4));
        g2.drawRect(margin, margin, panelWidth, panelHeight);

        int plankHeight = 30;
        g2.setStroke(new BasicStroke(2));
        for (int y = margin + plankHeight; y < margin + panelHeight; y += plankHeight) {
            g2.drawLine(margin, y, margin + panelWidth, y);
        }

        g2.setFont(new Font("Monospaced", Font.BOLD, 40));
        String title = "HELP SCREEN";

        g2.setColor(BACKGROUND_DARK);
        g2.drawString(title, screenWidth / 2 - 120 + 2, screenHeight / 4 + 2);

        g2.setColor(TEXT_COLOR);
        g2.drawString(title, screenWidth / 2 - 120, screenHeight / 4);

        g2.setFont(new Font("Monospaced", Font.BOLD, 24));
        String[] helpText = {
                "CONTROLS",
                "",
                "WASD or Arrow Keys: Move character",
                "ESC: Return to menu",
                "",
                "OBJECTIVE",
                "",
                "Explore the dungeon and survive!"
        };

        int startY = screenHeight / 2 - 100;
        int lineHeight = 35;

        for (String line : helpText) {
            int textWidth = g2.getFontMetrics().stringWidth(line);
            g2.drawString(line, screenWidth / 2 - textWidth / 2, startY);
            startY += lineHeight;
        }

        String hint = "Press ESC to return";
        g2.setFont(new Font("Monospaced", Font.PLAIN, 16));

        int hintY = screenHeight - 100;
        int textWidth = g2.getFontMetrics().stringWidth(hint);
        int boxWidth = textWidth + 40;
        int boxHeight = 30;
        int boxX = screenWidth / 2 - boxWidth / 2;
        int boxY = hintY - 20;

        g2.setColor(WOOD_DARK);
        g2.fillRect(boxX, boxY, boxWidth, boxHeight);
        g2.setColor(WOOD_LIGHT);
        g2.setStroke(new BasicStroke(2));
        g2.drawRect(boxX, boxY, boxWidth, boxHeight);

        g2.setColor(TEXT_COLOR);
        g2.drawString(hint, screenWidth / 2 - textWidth / 2, hintY);
    }

    private void drawCrossButton(Graphics2D g2) {
        int buttonSize = 30;
        int margin = 10;
        int x = screenWidth - buttonSize - margin;
        int y = margin;

        // Draw button background
        g2.setColor(WOOD_DARK);
        g2.fillRect(x, y, buttonSize, buttonSize);
        g2.setColor(WOOD_LIGHT);
        g2.setStroke(new BasicStroke(2));
        g2.drawRect(x, y, buttonSize, buttonSize);

        // Draw X
        g2.setColor(TEXT_COLOR);
        g2.setStroke(new BasicStroke(2));
        int padding = 8;
        g2.drawLine(x + padding, y + padding, x + buttonSize - padding, y + buttonSize - padding);
        g2.drawLine(x + buttonSize - padding, y + padding, x + padding, y + buttonSize - padding);
    }

    public boolean isWithinCrossButton(int mouseX, int mouseY) {
        int buttonSize = 30;
        int margin = 10;
        int x = screenWidth - buttonSize - margin;
        int y = margin;

        return mouseX >= x && mouseX <= x + buttonSize &&
                mouseY >= y && mouseY <= y + buttonSize;
    }

    private void drawPauseButton(Graphics2D g2) {
        int buttonSize = 30;
        int margin = 10;
        int x = screenWidth - 2 * buttonSize - 2 * margin; // Position to the left of cross button
        int y = margin;

        // Draw button background
        g2.setColor(WOOD_DARK);
        g2.fillRect(x, y, buttonSize, buttonSize);
        g2.setColor(WOOD_LIGHT);
        g2.setStroke(new BasicStroke(2));
        g2.drawRect(x, y, buttonSize, buttonSize);

        // Draw pause/play symbol
        g2.setColor(TEXT_COLOR);
        g2.setStroke(new BasicStroke(2));
        int padding = 8;
        if (!isPaused) {
            // Draw pause symbol (two vertical lines)
            int lineWidth = 4;
            g2.fillRect(x + padding, y + padding, lineWidth, buttonSize - 2 * padding);
            g2.fillRect(x + buttonSize - padding - lineWidth, y + padding, lineWidth, buttonSize - 2 * padding);
        } else {
            // Draw play symbol (triangle)
            int[] xPoints = { x + padding, x + buttonSize - padding, x + padding };
            int[] yPoints = { y + padding, y + buttonSize / 2, y + buttonSize - padding };
            g2.fillPolygon(xPoints, yPoints, 3);
        }
    }

    public boolean isWithinPauseButton(int mouseX, int mouseY) {
        int buttonSize = 30;
        int margin = 10;
        int x = screenWidth - 2 * buttonSize - 2 * margin;
        int y = margin;

        return mouseX >= x && mouseX <= x + buttonSize &&
                mouseY >= y && mouseY <= y + buttonSize;
    }

    public void togglePause() {
        isPaused = !isPaused;
        gamePanel.getGameController().handlePauseState(isPaused);
    }

    public boolean isPaused() {
        return isPaused;
    }

    private void drawPauseOverlay(Graphics2D g2) {
        // Store the original composite
        java.awt.Composite originalComposite = g2.getComposite();

        // Create a semi-transparent grey overlay
        Color overlayColor = new Color(128, 128, 128, 180); // Grey with alpha
        g2.setColor(overlayColor);

        // Use alpha composite for transparency
        g2.setComposite(java.awt.AlphaComposite.getInstance(java.awt.AlphaComposite.SRC_OVER, 0.5f));

        // Draw the overlay rectangle
        g2.fillRect(0, 0, screenWidth, screenHeight);

        // Draw "PAUSED" text
        g2.setColor(TEXT_COLOR);
        g2.setFont(new Font("Monospaced", Font.BOLD, 48));
        String pausedText = "PAUSED";
        int textWidth = g2.getFontMetrics().stringWidth(pausedText);
        int textHeight = g2.getFontMetrics().getHeight();
        g2.drawString(pausedText, screenWidth / 2 - textWidth / 2, screenHeight / 2 - textHeight / 2);

        // Restore the original composite
        g2.setComposite(originalComposite);
    }

    private void drawPlayModePanel(Graphics2D g2) {
        int panelMargin = 10;
        int panelWidth = screenWidth / 5;
        int panelX = screenWidth - panelWidth - panelMargin;
        int panelHeight = screenHeight - 2 * panelMargin;
        int panelY = panelMargin;

        // Draw panel background with gradient
        GradientPaint woodGradient = new GradientPaint(
                panelX, panelY, WOOD_DARK,
                panelX + panelWidth, panelY + panelHeight, WOOD_LIGHT);
        g2.setPaint(woodGradient);
        g2.fillRect(panelX, panelY, panelWidth, panelHeight);

        // Draw panel border
        g2.setColor(WOOD_DARK);
        g2.setStroke(new BasicStroke(4));
        g2.drawRect(panelX, panelY, panelWidth, panelHeight);

        // Draw title
        g2.setFont(new Font("Monospaced", Font.BOLD, 20));
        g2.setColor(TEXT_COLOR);
        String title = "Status";
        int titleWidth = g2.getFontMetrics().stringWidth(title);
        g2.drawString(title, panelX + (panelWidth - titleWidth) / 2, panelY + 30);

        // Draw current hall number
        g2.setFont(new Font("Monospaced", Font.BOLD, 16));
        String hallText = "Hall " + (gameState.getCurrentHall() + 1) + " of " + GameState.TOTAL_HALLS;
        int hallWidth = g2.getFontMetrics().stringWidth(hallText);
        g2.drawString(hallText, panelX + (panelWidth - hallWidth) / 2, panelY + 55);

        // Draw hearts (moved down to accommodate hall number)
        if (heartImage != null) {
            int heartSize = 30;
            int heartY = panelY + 75; // Increased Y position
            int heartSpacing = 5;
            int totalHeartsWidth = (heartSize * gameState.getHero().getMaxHealth()) +
                    (heartSpacing * (gameState.getHero().getMaxHealth() - 1));
            int heartsStartX = panelX + (panelWidth - totalHeartsWidth) / 2;

            // Draw all heart containers (grayed out)
            for (int i = 0; i < gameState.getHero().getMaxHealth(); i++) {
                int heartX = heartsStartX + (heartSize + heartSpacing) * i;
                // Draw grayed out heart
                g2.setComposite(AlphaComposite.getInstance(AlphaComposite.SRC_OVER, 0.3f));
                g2.drawImage(heartImage, heartX, heartY, heartSize, heartSize, null);
            }

            // Draw filled hearts for current health
            g2.setComposite(AlphaComposite.getInstance(AlphaComposite.SRC_OVER, 1.0f));
            for (int i = 0; i < gameState.getHero().getHealth(); i++) {
                int heartX = heartsStartX + (heartSize + heartSpacing) * i;
                g2.drawImage(heartImage, heartX, heartY, heartSize, heartSize, null);
            }
        }
    }

    private void drawGameOverScreen(Graphics2D g2) {
        // Draw dark overlay
        g2.setColor(new Color(0, 0, 0, 200));
        g2.fillRect(0, 0, screenWidth, screenHeight);

        // Draw "GAME OVER" text
        g2.setColor(Color.RED);
        g2.setFont(new Font("Monospaced", Font.BOLD, 64));
        String gameOverText = "GAME OVER";
        int textWidth = g2.getFontMetrics().stringWidth(gameOverText);
        g2.drawString(gameOverText, screenWidth / 2 - textWidth / 2, screenHeight / 2);

        // Draw hint text
        g2.setColor(TEXT_COLOR);
        g2.setFont(new Font("Monospaced", Font.BOLD, 24));
        String hintText = "Press ESC to return to menu";
        textWidth = g2.getFontMetrics().stringWidth(hintText);
        g2.drawString(hintText, screenWidth / 2 - textWidth / 2, screenHeight / 2 + 60);
    }

    private void drawVictoryScreen(Graphics2D g2) {
        // Draw dark overlay with golden tint
        g2.setColor(new Color(0, 0, 0, 200));
        g2.fillRect(0, 0, screenWidth, screenHeight);

        // Draw "VICTORY!" text
        g2.setColor(new Color(255, 215, 0)); // Gold color
        g2.setFont(new Font("Monospaced", Font.BOLD, 64));
        String victoryText = "VICTORY!";
        int textWidth = g2.getFontMetrics().stringWidth(victoryText);
        g2.drawString(victoryText, screenWidth / 2 - textWidth / 2, screenHeight / 2);

        // Draw congratulatory message
        g2.setColor(TEXT_COLOR);
        g2.setFont(new Font("Monospaced", Font.BOLD, 24));
        String congratsText = "You have found all the mystical runes!";
        textWidth = g2.getFontMetrics().stringWidth(congratsText);
        g2.drawString(congratsText, screenWidth / 2 - textWidth / 2, screenHeight / 2 + 60);

        // Draw hint text
        g2.setFont(new Font("Monospaced", Font.BOLD, 16));
        String hintText = "Press ESC to return to menu";
        textWidth = g2.getFontMetrics().stringWidth(hintText);
        g2.drawString(hintText, screenWidth / 2 - textWidth / 2, screenHeight / 2 + 120);
    }

    /**
     * Sets the game state reference.
     * Used when resetting the game state.
     */
    public void setGameState(GameState gameState) {
        this.gameState = gameState;
    }
}<|MERGE_RESOLUTION|>--- conflicted
+++ resolved
@@ -168,17 +168,12 @@
         int titleWidth = g2.getFontMetrics().stringWidth(title);
         g2.drawString(title, panelX + (panelWidth - titleWidth) / 2, panelY + 40);
 
-<<<<<<< HEAD
         // Draw current hall number and navigation hints
         g2.setFont(new Font("Monospaced", Font.BOLD, 24));
-=======
-        // Draw current hall number with same large font
->>>>>>> 5dbd1295
         String hallText = "Hall " + (gameState.getCurrentHall() + 1) + " of " + GameState.TOTAL_HALLS;
         int hallWidth = g2.getFontMetrics().stringWidth(hallText);
         g2.drawString(hallText, panelX + (panelWidth - hallWidth) / 2, panelY + 80);
 
-<<<<<<< HEAD
         // Draw object count and requirement
         g2.setFont(new Font("Monospaced", Font.BOLD, 14));
         int requiredObjects;
@@ -215,24 +210,11 @@
                 (gameState.getCurrentHall() < GameState.TOTAL_HALLS - 1 ? "save hall" : "start game");
         int instructionsWidth = g2.getFontMetrics().stringWidth(instructions);
         g2.drawString(instructions, panelX + (panelWidth - instructionsWidth) / 2, panelY + 120);
-=======
-        // Draw instructions with same font size, split into two lines
-        String line1 = "Press ENTER to";
-        String line2 = gameState.getCurrentHall() < GameState.TOTAL_HALLS - 1 ? "build next hall" : "start game";
-        int line1Width = g2.getFontMetrics().stringWidth(line1);
-        int line2Width = g2.getFontMetrics().stringWidth(line2);
-        g2.drawString(line1, panelX + (panelWidth - line1Width) / 2, panelY + 120);
-        g2.drawString(line2, panelX + (panelWidth - line2Width) / 2, panelY + 160);
->>>>>>> 5dbd1295
 
         // Draw object slots starting lower to accommodate the header text
         int slotMargin = 10;
         int slotSize = (panelWidth - 2 * slotMargin) / 2;
-<<<<<<< HEAD
-        int slotY = panelY + 140;
-=======
         int slotY = panelY + 200; // Increased starting Y position
->>>>>>> 5dbd1295
         int slotSpacing = slotSize + 15;
 
         g2.setFont(new Font("Monospaced", Font.BOLD, 20)); // Increased font size for object names
